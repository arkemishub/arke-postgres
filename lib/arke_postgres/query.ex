# Copyright 2023 Arkemis S.r.l.
#
# Licensed under the Apache License, Version 2.0 (the "License");
# you may not use this file except in compliance with the License.
# You may obtain a copy of the License at
#
#      http://www.apache.org/licenses/LICENSE-2.0
#
# Unless required by applicable law or agreed to in writing, software
# distributed under the License is distributed on an "AS IS" BASIS,
# WITHOUT WARRANTIES OR CONDITIONS OF ANY KIND, either express or implied.
# See the License for the specific language governing permissions and
# limitations under the License.

defmodule ArkePostgres.Query do
  import Ecto.Query
  alias Arke.DatetimeHandler, as: DatetimeHandler

  @record_fields [:id, :arke_id, :data, :metadata, :inserted_at, :updated_at]

  def generate_query(
        %{filters: filters, orders: orders, offset: offset, limit: limit} = arke_query,
        action
      ) do
    base_query(arke_query, action)
    |> handle_filters(filters)
    |> handle_orders(orders)
    |> handle_offset(offset)
    |> handle_limit(limit)
  end

  def execute(query, :raw),
    do: Ecto.Adapters.SQL.to_sql(:all, ArkePostgres.Repo, generate_query(query, :raw))

  def execute(query, :all) do
    generate_query(query, :all)
    |> ArkePostgres.Repo.all(prefix: query.project)
    |> generate_units(query.arke, query.project)
  end

  def execute(query, :one) do
    record = generate_query(query, :one) |> ArkePostgres.Repo.one(prefix: query.project)
    init_unit(record, query.arke, query.project)
  end

  def execute(query, :count) do
    generate_query(query, :count) |> ArkePostgres.Repo.one(prefix: query.project)
  end

  def execute(query, :pseudo_query), do: generate_query(query, :pseudo_query)

  def get_column(%{data: %{persistence: "arke_parameter"}} = parameter),
    do: get_arke_column(parameter)

  def get_column(%{data: %{persistence: "table_column"}} = parameter),
    do: get_table_column(parameter)

  def get_manager_units(project_id) do
    arke_link = Arke.Boundary.ArkeManager.get(:arke_link, :arke_system)

    links =
      from(q in table_query(arke_link, nil), where: q.type in ["parameter", "group"])
      |> ArkePostgres.Repo.all(prefix: project_id)

    parameter_links = Enum.filter(links, fn x -> x.type == "parameter" end)
    group_links = Enum.filter(links, fn x -> x.type == "group" end)

    parameters_id = [
      "boolean",
      "dict",
      "list",
      "float",
      "integer",
      "string",
      "unit",
      "link",
      "date",
      "datetime",
      "time"
    ]

    list_arke_id = parameters_id ++ ["arke", "group"]

    unit_list =
      from(q in base_query(), where: q.arke_id in ^list_arke_id)
      |> ArkePostgres.Repo.all(prefix: project_id)
      |> generate_units(nil, project_id)

    parameters = Enum.filter(unit_list, fn u -> Atom.to_string(u.arke_id) in parameters_id end)

    arke_list =
      parse_arke_list(
        Enum.filter(unit_list, fn u -> Atom.to_string(u.arke_id) == "arke" end),
        parameter_links
      )

    groups =
      parse_groups(
        Enum.filter(unit_list, fn u -> Atom.to_string(u.arke_id) == "group" end),
        group_links
      )

    {parameters, arke_list, groups}
  end

  defp parse_arke_list(arke_list, parameter_links) do
    Enum.reduce(arke_list, [], fn %{id: id} = unit, new_arke_list ->
      params =
        Enum.reduce(
          Enum.filter(parameter_links, fn x -> x.parent_id == Atom.to_string(id) end),
          [],
          fn p, new_params ->
            [%{id: String.to_existing_atom(p.child_id), metadata: p.metadata} | new_params]
          end
        )

      [Arke.Core.Unit.update(unit, parameters: params) | new_arke_list]
    end)
  end

  defp parse_groups(groups, group_links) do
    Enum.reduce(groups, [], fn %{id: id} = unit, new_groups ->
      arke_list =
        Enum.reduce(
          Enum.filter(group_links, fn x -> x.parent_id == Atom.to_string(id) end),
          [],
          fn p, new_params ->
            [%{id: String.to_existing_atom(p.child_id), metadata: p.metadata} | new_params]
          end
        )

      [Arke.Core.Unit.update(unit, arke_list: arke_list) | new_groups]
    end)
  end

  #  def get_parameters(project_id) do
  #    query =  base_query()
  #    parameters_id = ["boolean", "dict", "float", "integer", "string", "unit", "link", "date", "datetime", "time"]
  #    (from q in query, where: q.arke_id in ^parameters_id)
  #                            |>  ArkePostgres.Repo.all(prefix: project_id) |> generate_units(nil, project_id)
  #  end
  #
  #  def get_arke_list(project_id) do
  #    arke_list = (from q in base_query(), where: q.arke_id == "arke")
  #      |>  ArkePostgres.Repo.all(prefix: project_id) |> generate_units("arke", project_id)
  #
  #    arke_link = Arke.Boundary.ArkeManager.get(:arke_link, :arke_system)
  #    links = (from q in table_query(arke_link, nil), where: q.type in ["parameter", "group"])
  #      |>  ArkePostgres.Repo.all(prefix: project_id)
  #    parameter_links = Enum.filter(parameter_links, fn x -> x.type == "parameter" end)
  #    group_links = Enum.filter(parameter_links, fn x -> x.type == "group" end)
  #
  #    Enum.reduce(arke_list, [], fn %{id: id}=unit, new_arke_list ->
  #      params = Enum.reduce(Enum.filter(parameter_links, fn x -> x.parent_id == Atom.to_string(id) end), [], fn p, new_params ->
  #        [%{id: String.to_existing_atom(p.child_id), type: nil, metadata: p.metadata} | new_params]
  #      end)
  #      [Arke.Core.Unit.update(unit, parameters: params) | new_arke_list]
  #    end)
  #  end

  ######################################################################################################################
  # PRIVATE FUNCTIONS ##################################################################################################
  ######################################################################################################################
  defp base_query(%{arke: %{data: %{type: "table"}, id: id} = arke} = _arke_query, action),
    do: table_query(arke, action)

  defp base_query(%{link: nil} = _arke_query, action), do: arke_query(action)

  defp base_query(%{link: link, project: project} = _arke_query, action),
    do:
      get_nodes(
        project,
        action,
        Atom.to_string(link.unit.id),
        link.depth,
        link.direction,
        link.type
      )

  defp base_query(), do: from("arke_unit", select: ^@record_fields)

  defp arke_query(:count), do: from("arke_unit", select: count("*"))
  defp arke_query(_action), do: from("arke_unit", select: ^@record_fields)

  defp table_query(%{id: id, data: data} = arke, action) do
    table_name = Atom.to_string(id)

    fields =
      Enum.reduce(data.parameters, [], fn %{id: parameter_id}, new_fields ->
        [parameter_id | new_fields]
      end)

    from(table_name, select: ^fields)
  end

  defp get_arke(project, %{arke_id: arke_id}, nil) when is_binary(arke_id),
    do: Arke.Boundary.ArkeManager.get(String.to_existing_atom(arke_id), project)

  defp get_arke(project, %{arke_id: arke_id}, nil) when is_atom(arke_id),
    do: Arke.Boundary.ArkeManager.get(arke_id, project)

  defp get_arke(project, %{arke_id: arke_id}, nil),
    do: Arke.Boundary.ArkeManager.get(String.to_existing_atom(arke_id), project)

  defp get_arke(project, %{arke_id: arke_id}, arke) when is_atom(arke),
    do: Arke.Boundary.ArkeManager.get(arke, project)

  defp get_arke(project, %{arke_id: arke_id}, arke) when is_binary(arke),
    do: Arke.Boundary.ArkeManager.get(String.to_existing_atom(arke), project)

  defp get_arke(_, %{arke_id: arke_id}, arke), do: arke
  defp get_arke(_, _data, arke), do: arke

  defp generate_units(data, arke, project) do
    Enum.reduce(data, [], fn d, units ->
      units ++ [init_unit(d, arke, project)]
    end)
  end

  defp init_unit(nil, _, _), do: nil

  defp init_unit(record, arke, project) do
    arke = get_arke(project, record, arke)
    {metadata, record} = Map.pop(record, :metadata)
    {record_data, record} = Map.pop(record, :data, %{})

    record_data =
      Enum.map(arke.data.parameters, fn p ->
        {p.id, Map.get(record_data, Atom.to_string(p.id), nil)}
      end)
      |> Map.new()

    #    record_data = Enum.map(record_data, fn {k, v} -> {String.to_existing_atom(k), v} end) |> Map.new()
    record = Map.put(record, :metadata, Map.merge(metadata, %{project: project}))
    record = Map.merge(record_data, record)
    Arke.Core.Unit.load(arke, record)
  end

  defp handle_filters(query, filters) do
    Enum.reduce(filters, query, fn %{logic: logic, negate: negate, base_filters: base_filters},
                                   new_query ->
      clause = handle_condition(logic, base_filters) |> handle_negate_condition(negate)
      from(q in new_query, where: ^clause)
    end)
  end

  defp handle_condition(logic, base_filters) do
    Enum.reduce(base_filters, nil, fn %{
                                        parameter: parameter,
                                        operator: operator,
                                        value: value,
                                        negate: negate
                                      },
                                      clause ->
      column = get_column(parameter)
      value = get_value(parameter, value)

      if is_nil(value) or operator == :isnull do
        condition = get_nil_query(parameter, column)
        add_condition_to_clause(condition, clause, logic)
      else
        condition =
          filter_query_by_operator(column, value, operator) |> handle_negate_condition(negate)

        add_condition_to_clause(condition, clause, logic)
      end
    end)
  end

  defp handle_negate_condition(condition, true), do: dynamic([q], not (^condition))
  defp handle_negate_condition(condition, false), do: condition

  defp add_condition_to_clause(condition, nil, _), do: dynamic([q], ^condition)
  defp add_condition_to_clause(condition, clause, :and), do: dynamic([q], ^clause and ^condition)
  defp add_condition_to_clause(condition, clause, :or), do: dynamic([q], ^clause or ^condition)

  defp handle_orders(query, orders) do
    order_by =
      Enum.reduce(orders, [], fn %{parameter: parameter, direction: direction}, new_order_by ->
        column = get_column(parameter)
        [{direction, column} | new_order_by]
      end)

    from(q in query, order_by: ^order_by)
  end

  defp handle_offset(query, offset) when is_nil(offset), do: query
  defp handle_offset(query, offset), do: from(q in query, offset: ^offset)

  defp handle_limit(query, limit) when is_nil(limit), do: query
  defp handle_limit(query, limit), do: from(q in query, limit: ^limit)

  defp get_table_column(%{id: id} = _parameter), do: dynamic([q], fragment("?", field(q, ^id)))

  defp get_arke_column(%{id: id, arke_id: :string} = _parameter),
    do: dynamic([q], fragment("(? -> ? ->> 'value')::text", field(q, :data), ^Atom.to_string(id)))

  defp get_arke_column(%{id: id, arke_id: :atom} = _parameter),
    do: dynamic([q], fragment("(? -> ? ->> 'value')::text", field(q, :data), ^Atom.to_string(id)))

  defp get_arke_column(%{id: id, arke_id: :boolean} = _parameter),
    do:
      dynamic(
        [q],
        fragment("(? -> ? ->> 'value')::boolean", field(q, :data), ^Atom.to_string(id))
      )

  defp get_arke_column(%{id: id, arke_id: :datetime} = _parameter),
    do:
      dynamic(
        [q],
        fragment("(? -> ? ->> 'value')::datetime", field(q, :data), ^Atom.to_string(id))
      )

  defp get_arke_column(%{id: id, arke_id: :date} = _parameter),
    do:
      dynamic(
        [q],
        fragment("(? -> ? ->> 'value')::date", field(q, :data), ^Atom.to_string(id))
      )

  defp get_arke_column(%{id: id, arke_id: :time} = _parameter),
    do: dynamic([q], fragment("(? -> ? ->> 'value')::time", field(q, :data), ^Atom.to_string(id)))

  defp get_arke_column(%{id: id, arke_id: :integer} = _parameter),
    do:
      dynamic(
        [q],
        fragment("(? -> ? ->> 'value')::integer", field(q, :data), ^Atom.to_string(id))
      )

  defp get_arke_column(%{id: id, arke_id: :float} = _parameter),
    do:
      dynamic([q], fragment("(? -> ? ->> 'value')::float", field(q, :data), ^Atom.to_string(id)))

  defp get_arke_column(%{id: id, arke_id: :dict} = _parameter),
    do: dynamic([q], fragment("(? -> ? ->> 'value')::JSON", field(q, :data), ^Atom.to_string(id)))

  defp get_arke_column(%{id: id, arke_id: :list} = _parameter),
    do: dynamic([q], fragment("(? -> ? ->> 'value')::JSON", field(q, :data), ^Atom.to_string(id)))

  defp get_arke_column(%{id: id, arke_id: :link} = _parameter),
    do: dynamic([q], fragment("(? -> ? ->> 'value')::text", field(q, :data), ^Atom.to_string(id)))

  defp get_value(_parameter, value) when is_nil(value), do: value
  defp get_value(_parameter, value) when is_list(value), do: value
  defp get_value(_parameter, value) when is_map(value), do: value

  defp get_value(parameter, value) when is_atom(value) and not is_boolean(value),
    do: get_value(parameter, Atom.to_string(value))

  defp get_value(%{id: id, arke_id: :string} = _parameter, value) when is_binary(value), do: value
  defp get_value(%{id: id, arke_id: :string} = _parameter, value), do: Kernel.inspect(value)

  defp get_value(%{id: id, arke_id: :integer} = _parameter, value) when is_number(value),
    do: value

  defp get_value(%{id: id, arke_id: :integer} = _parameter, value) when is_binary(value) do
    case Integer.parse(value) do
      {value, _remainder} -> value
      _ -> raise("Parameter(#{id}) value not valid")
    end
  end

  defp get_value(%{id: id, arke_id: :integer} = parameter, value) when is_list(value),
    do: parse_number_list(parameter, value, fn v -> is_integer(v) end)

  defp get_value(%{id: id, arke_id: :float} = _parameter, value) when is_number(value), do: value

  defp get_value(%{id: id, arke_id: :float} = _parameter, value) when is_binary(value) do
    case Float.parse(value) do
      {value, _remainder} -> value
      _ -> raise("Parameter(#{id}) value not valid")
    end
  end

  defp get_value(%{id: id, arke_id: :float} = parameter, value) when is_list(value),
    do: parse_number_list(parameter, value, fn v -> is_number(v) end)

  defp get_value(%{id: id, arke_id: :boolean} = _parameter, true), do: true
  defp get_value(%{id: id, arke_id: :boolean} = _parameter, "true"), do: true
  defp get_value(%{id: id, arke_id: :boolean} = _parameter, "True"), do: true
  defp get_value(%{id: id, arke_id: :boolean} = _parameter, 1), do: true
  defp get_value(%{id: id, arke_id: :boolean} = _parameter, "1"), do: true
  defp get_value(%{id: id, arke_id: :boolean} = _parameter, false), do: false
  defp get_value(%{id: id, arke_id: :boolean} = _parameter, "false"), do: false
  defp get_value(%{id: id, arke_id: :boolean} = _parameter, "False"), do: false
  defp get_value(%{id: id, arke_id: :boolean} = _parameter, 0), do: false
  defp get_value(%{id: id, arke_id: :boolean} = _parameter, "0"), do: false

  defp get_value(%{id: id, arke_id: :boolean} = _parameter, _),
    do: raise("Parameter(#{id}) value not valid")

  defp get_value(%{id: id, arke_id: :datetime} = _parameter, value) do
    case DatetimeHandler.parse_datetime(value) do
      {:ok, parsed_datetime} -> parsed_datetime
      {:error, _msg} -> raise("Parameter(#{id}) value not valid")
    end
  end

  defp get_value(%{id: id, arke_id: :date} = _parameter, value) do
    case DatetimeHandler.parse_date(value) do
      {:ok, parsed_date} -> parsed_date
      {:error, _msg} -> raise("Parameter(#{id}) value not valid")
    end
  end

  defp get_value(%{id: id, arke_id: :time} = _parameter, value) do
    case DatetimeHandler.parse_time(value) do
      {:ok, parsed_time} -> parsed_time
      {:error, _msg} -> raise("Parameter(#{id}) value not valid")
    end
  end

  defp get_value(%{id: id, arke_id: :dict} = _parameter, value), do: value
  defp get_value(%{id: id, arke_id: :list} = _parameter, value), do: value
  defp get_value(%{id: id, arke_id: :link} = _parameter, value), do: value
  defp get_value(%{id: id}, value), do: raise("Parameter(#{id}) value not valid")

<<<<<<< HEAD
  defp parse_number_list(parameter, value, func) do
    case Enum.all?(value, &is_binary(&1)) do
      true ->
        Enum.map(value, &get_value(parameter, &1))

      false ->
        # check if all the values are numbers, otherwise throw an error
        case Enum.all?(value, &func.(&1)) do
          true -> Enum.map(value, &get_value(parameter, &1))
          false -> raise("Parameter(#{parameter.id}) value not valid")
        end
    end
  end
=======
  defp get_nil_query(%{id: id} = _parameter, column),
    do:
      dynamic(
        [q],
        fragment("? IS NULL AND (data \\? ?)", ^column, ^Atom.to_string(id))
      )
>>>>>>> 6ea3847b

  defp filter_query_by_operator(column, value, :eq), do: dynamic([q], ^column == ^value)

  defp filter_query_by_operator(column, value, :contains),
    do: dynamic([q], like(^column, fragment("?", ^("%" <> value <> "%"))))

  defp filter_query_by_operator(column, value, :icontains),
    do: dynamic([q], ilike(^column, fragment("?", ^("%" <> value <> "%"))))

  defp filter_query_by_operator(column, value, :endswith),
    do: dynamic([q], like(^column, fragment("?", ^("%" <> value))))

  defp filter_query_by_operator(column, value, :iendswith),
    do: dynamic([q], ilike(^column, fragment("?", ^("%" <> value))))

  defp filter_query_by_operator(column, value, :startswith),
    do: dynamic([q], like(^column, fragment("?", ^(value <> "%"))))

  defp filter_query_by_operator(column, value, :istartswith),
    do: dynamic([q], ilike(^column, fragment("?", ^(value <> "%"))))

  defp filter_query_by_operator(column, value, :lte), do: dynamic([q], ^column <= ^value)
  defp filter_query_by_operator(column, value, :lt), do: dynamic([q], ^column < ^value)
  defp filter_query_by_operator(column, value, :gt), do: dynamic([q], ^column > ^value)
  defp filter_query_by_operator(column, value, :gte), do: dynamic([q], ^column >= ^value)
  defp filter_query_by_operator(column, value, :in), do: dynamic([q], ^column in ^value)
  defp filter_query_by_operator(column, value, _), do: dynamic([q], ^column == ^value)

  # defp filter_query_by_operator(query, key, value, "between"), do: from q in query, where: column_table(q, ^key) == ^value

  ######################################################################################################################
  # ARKE LINK ##########################################################################################################
  ######################################################################################################################

  @raw_cte_child_query """
  (
    WITH RECURSIVE tree(depth, parent_id, type, child_id, metadata) AS (
      SELECT 0, parent_id, type, child_id, metadata FROM ?.arke_link WHERE ? = ?
      UNION SELECT
        depth + 1,
        ?.arke_link.parent_id,
        ?.arke_link.type,
        ?.arke_link.child_id,
        ?.arke_link.metadata
      FROM
        ?.arke_link JOIN tree
        ON ?.arke_link.? = tree.?
      WHERE
       depth < ?
    )
    SELECT * FROM tree ORDER BY depth
  )
  """
  @raw_cte_parent_query """
  (
    WITH RECURSIVE tree(depth, parent_id, type, child_id, metadata) AS (
      SELECT 0, parent_id, type, child_id, metadata FROM arke_link WHERE child_id = ?
      UNION SELECT
        depth + 1,
        arke_link.parent_id,
        arke_link.type,
        arke_link.child_id,
        arke_link.metadata
      FROM
        arke_link JOIN tree
        ON arke_link.child_id = tree.parent_id
      WHERE
       depth < ?
    )
    SELECT * FROM tree ORDER BY depth
  )
  """

  #  def get_nodes(project, :count, unit_id, depth, direction) do
  #      from a in "arke_unit",
  #           left_join: cte in fragment(@raw_cte_child_query, literal(^Atom.to_string(project)), literal(^"parent_id"), ^unit_id, literal(^"parent_id"), literal(^"child_id"), ^depth),
  #           where: a.id == cte.child_id,
  #           select: count("*")
  #  end
  def get_nodes(project, action, unit_id, depth, direction, type) do
    project = get_project(project)
    {link_field, tree_field} = get_fields_by_direction(direction)
    where_field = get_where_field_by_direction(direction) |> get_where_condition_by_type(type)
    get_link_query(action, project, unit_id, link_field, tree_field, depth, where_field)
  end

  defp get_project(project) when is_atom(project), do: Atom.to_string(project)
  defp get_project(project), do: project
  defp get_fields_by_direction(:child), do: {"parent_id", "child_id"}
  defp get_fields_by_direction(:parent), do: {"child_id", "parent_id"}

  defp get_where_field_by_direction(:child),
    do: dynamic([a, cte], a.id == fragment("?", field(cte, ^:child_id)))

  defp get_where_field_by_direction(:parent),
    do: dynamic([a, cte], a.id == fragment("?", field(cte, ^:parent_id)))

  defp get_where_condition_by_type(condition, nil), do: condition

  defp get_where_condition_by_type(condition, type),
    do: dynamic([a, cte], ^condition and cte.type == ^type)

  defp get_where_field_by_direction(:parent),
    do: dynamic([a, cte], a.id == fragment("?", field(cte, ^:parent_id)))

  defp get_link_query(:count, project, unit_id, link_field, tree_field, depth, where_field) do
    from(a in "arke_unit",
      left_join:
        cte in fragment(
          @raw_cte_child_query,
          literal(^project),
          literal(^link_field),
          ^unit_id,
          literal(^project),
          literal(^project),
          literal(^project),
          literal(^project),
          literal(^project),
          literal(^project),
          literal(^link_field),
          literal(^tree_field),
          ^depth
        ),
      where: ^where_field,
      select: count("*")
    )
  end

  defp get_link_query(_action, project, unit_id, link_field, tree_field, depth, where_field) do
    from(a in "arke_unit",
      left_join:
        cte in fragment(
          @raw_cte_child_query,
          literal(^project),
          literal(^link_field),
          ^unit_id,
          literal(^project),
          literal(^project),
          literal(^project),
          literal(^project),
          literal(^project),
          literal(^project),
          literal(^link_field),
          literal(^tree_field),
          ^depth
        ),
      where: ^where_field,
      select: %{
        id: a.id,
        arke_id: a.arke_id,
        data: a.data,
        metadata: a.metadata,
        inserted_at: a.inserted_at,
        updated_at: a.updated_at,
        depth: cte.depth,
        link_metadata: cte.metadata,
        link_type: cte.type
      }
    )
  end

  #  defp get_select_by_action(_action), do: dynamic([a, cte], merge(map(a, [:id, :arke_id, :data, :metadata, :inserted_at, :updated_at]), map(cte, [:depth, :metadata, :type])))
end<|MERGE_RESOLUTION|>--- conflicted
+++ resolved
@@ -417,7 +417,6 @@
   defp get_value(%{id: id, arke_id: :link} = _parameter, value), do: value
   defp get_value(%{id: id}, value), do: raise("Parameter(#{id}) value not valid")
 
-<<<<<<< HEAD
   defp parse_number_list(parameter, value, func) do
     case Enum.all?(value, &is_binary(&1)) do
       true ->
@@ -431,14 +430,13 @@
         end
     end
   end
-=======
+
   defp get_nil_query(%{id: id} = _parameter, column),
     do:
       dynamic(
         [q],
         fragment("? IS NULL AND (data \\? ?)", ^column, ^Atom.to_string(id))
       )
->>>>>>> 6ea3847b
 
   defp filter_query_by_operator(column, value, :eq), do: dynamic([q], ^column == ^value)
 
