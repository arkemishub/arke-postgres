# Copyright 2023 Arkemis S.r.l.
#
# Licensed under the Apache License, Version 2.0 (the "License");
# you may not use this file except in compliance with the License.
# You may obtain a copy of the License at
#
#      http://www.apache.org/licenses/LICENSE-2.0
#
# Unless required by applicable law or agreed to in writing, software
# distributed under the License is distributed on an "AS IS" BASIS,
# WITHOUT WARRANTIES OR CONDITIONS OF ANY KIND, either express or implied.
# See the License for the specific language governing permissions and
# limitations under the License.

defmodule ArkePostgres.Query do
  import Ecto.Query
  alias Arke.Utils.DatetimeHandler, as: DatetimeHandler

  @record_fields [:id, :arke_id, :data, :metadata, :inserted_at, :updated_at]

  def generate_query(
        %{filters: filters, orders: orders, offset: offset, limit: limit} = arke_query,
        action
      ) do
    base_query(arke_query, action)
    |> handle_filters(filters)
    |> handle_orders(orders)
    |> handle_offset(offset)
    |> handle_limit(limit)
  end

  def execute(query, :raw),
    do: Ecto.Adapters.SQL.to_sql(:all, ArkePostgres.Repo, generate_query(query, :raw))

  def execute(query, :all) do
    generate_query(query, :all)
    |> ArkePostgres.Repo.all(prefix: query.project)
    |> generate_units(query.arke, query.project)
  end

  def execute(query, :one) do
    record = generate_query(query, :one) |> ArkePostgres.Repo.one(prefix: query.project)
    init_unit(record, query.arke, query.project)
  end

  def execute(query, :count) do
    generate_query(query, :count) |> ArkePostgres.Repo.one(prefix: query.project)
  end

  def execute(query, :pseudo_query), do: generate_query(query, :pseudo_query)

  def get_column(%{data: %{persistence: "arke_parameter"}} = parameter),
    do: get_arke_column(parameter)

  def get_column(%{data: %{persistence: "table_column"}} = parameter),
    do: get_table_column(parameter)

  def get_manager_units(project_id) do
    arke_link = %{
      id: :arke_link,
      data: %{parameters: [%{id: :type}, %{id: :child_id}, %{id: :parent_id}, %{id: :metadata}]}
    }

    links =
      from(q in table_query(arke_link, nil), where: q.type in ["parameter", "group"])
      |> ArkePostgres.Repo.all(prefix: project_id)

    parameter_links = Enum.filter(links, fn x -> x.type == "parameter" end)
    group_links = Enum.filter(links, fn x -> x.type == "group" end)

    parameters_id = Arke.Utils.DefaultData.get_parameters_id()

    list_arke_id = Arke.Utils.DefaultData.get_arke_id()

    unit_list =
      from(q in base_query(), where: q.arke_id in ^list_arke_id)
      |> ArkePostgres.Repo.all(prefix: project_id)

    parameters = parse_parameters(Enum.filter(unit_list, fn u -> u.arke_id in parameters_id end))

    arke_list =
      parse_arke_list(
        Enum.filter(unit_list, fn u -> u.arke_id == "arke" end),
        parameter_links
      )

    groups =
      parse_groups(
        Enum.filter(unit_list, fn u -> u.arke_id == "group" end),
        group_links
      )

    {parameters, arke_list, groups}
  end

  def get_project_record() do
    unit_list =
      from(q in base_query(), where: q.arke_id == "arke_project")
      |> ArkePostgres.Repo.all(prefix: "arke_system")
  end

  defp parse_arke_list(arke_list, parameter_links) do
    # todo: remove the string to atom when everything would become string
    Enum.reduce(arke_list, [], fn %{id: id} = unit, new_arke_list ->
      params =
        Enum.reduce(
          Enum.filter(parameter_links, fn x -> x.parent_id == id end),
          [],
          fn p, new_params ->
            [
              %{
                id: String.to_atom(p.child_id),
                metadata:
                  Enum.reduce(p.metadata, %{}, fn {key, val}, acc ->
                    Map.put(acc, String.to_atom(key), val)
                  end)
              }
              | new_params
            ]
          end
        )

      updated_data =
        Enum.reduce(unit.data, %{}, fn {k, db_data}, acc ->
          Map.put(acc, String.to_atom(k), db_data["value"])
        end)
        |> Map.put(:id, id)
        |> Map.update(:parameters, [], fn current -> params ++ current end)

      [updated_data | new_arke_list]
    end)
  end

  defp parse_parameters(parameter_list) do
    Enum.reduce(parameter_list, [], fn %{id: id, arke_id: arke_id} = unit, new_parameter_list ->
      updated_data =
        Enum.reduce(unit.data, %{}, fn {k, db_data}, acc ->
          Map.put(acc, String.to_atom(k), db_data["value"])
        end)
        |> Map.put(:id, id)
        |> Map.put(:type, arke_id)

      [updated_data | new_parameter_list]
    end)
  end

  defp parse_groups(groups, group_links) do
    Enum.reduce(groups, [], fn %{id: id} = unit, new_groups ->
      arke_list =
        Enum.reduce(
          Enum.filter(group_links, fn x -> x.parent_id == id end),
          [],
          fn p, new_params ->
            [%{id: String.to_atom(p.child_id), metadata: p.metadata} | new_params]
          end
        )

      updated_data =
        Enum.reduce(unit.data, %{}, fn {k, db_data}, acc ->
          Map.put(acc, String.to_atom(k), db_data["value"])
        end)
        |> Map.put(:id, id)
        |> Map.update(:arke_list, [], fn db_arke_list ->
          Enum.reduce(db_arke_list, [], fn key, acc ->
            case Enum.find(arke_list, fn %{id: id, metadata: _metadata} ->
                   to_string(id) == key
                 end) do
              nil ->
                [key | acc]

              data ->
                [data | acc]
            end
          end)
        end)

      [updated_data | new_groups]
    end)
  end

  ######################################################################################################################
  # PRIVATE FUNCTIONS ##################################################################################################
  ######################################################################################################################
  defp base_query(%{arke: %{data: %{type: "table"}, id: id} = arke} = _arke_query, action),
    do: table_query(arke, action)

  defp base_query(%{link: nil} = _arke_query, action), do: arke_query(action)

  defp base_query(
         %{
           link: %{unit: %{id: link_id}, depth: depth, direction: direction, type: type},
           project: project
         } = _arke_query,
         action
       ),
       do:
         get_nodes(
           project,
           action,
           [to_string(link_id)],
           depth,
           direction,
           type
         )

  defp base_query(
         %{
           link: %{unit: unit_list, depth: depth, direction: direction, type: type},
           project: project
         } = _arke_query,
         action
       )
       when is_list(unit_list) do
    get_nodes(
      project,
      action,
      Enum.map(unit_list, fn unit -> to_string(unit.id) end),
      depth,
      direction,
      type
    )
  end

  defp base_query(), do: from("arke_unit", select: ^@record_fields)

  defp arke_query(:count), do: from("arke_unit", select: count("*"))
  defp arke_query(_action), do: from("arke_unit", select: ^@record_fields)

  defp table_query(%{id: id, data: data} = arke, action) do
    table_name = Atom.to_string(id)

    fields =
      Enum.reduce(data.parameters, [], fn %{id: parameter_id}, new_fields ->
        [parameter_id | new_fields]
      end)

    from(table_name, select: ^fields)
  end

  defp get_arke(project, %{arke_id: arke_id}, nil) when is_binary(arke_id),
    do: Arke.Boundary.ArkeManager.get(String.to_existing_atom(arke_id), project)

  defp get_arke(project, %{arke_id: arke_id}, nil) when is_atom(arke_id),
    do: Arke.Boundary.ArkeManager.get(arke_id, project)

  defp get_arke(project, %{arke_id: arke_id}, nil),
    do: Arke.Boundary.ArkeManager.get(String.to_existing_atom(arke_id), project)

  defp get_arke(project, %{arke_id: arke_id}, arke) when is_atom(arke),
    do: Arke.Boundary.ArkeManager.get(arke, project)

  defp get_arke(project, %{arke_id: arke_id}, arke) when is_binary(arke),
    do: Arke.Boundary.ArkeManager.get(String.to_existing_atom(arke), project)

  defp get_arke(_, %{arke_id: arke_id}, arke), do: arke
  defp get_arke(_, _data, arke), do: arke

  defp generate_units(data, arke, project) do
    Enum.reduce(data, [], fn d, units ->
      units ++ [init_unit(d, arke, project)]
    end)
  end

  def init_unit(nil, _, _), do: nil

  def init_unit(record, arke, project) do
    arke = get_arke(project, record, arke)
    {metadata, record} = Map.pop(record, :metadata, %{})
    {record_data, record} = Map.pop(record, :data, %{})

    record_data =
      Enum.map(arke.data.parameters, fn p ->
        {p.id, Map.get(record_data, Atom.to_string(p.id), nil)}
      end)
      |> Map.new()

    record = Map.put(record, :metadata, Map.merge(metadata, %{project: project}))
    record = Map.merge(record_data, record)
    Arke.Core.Unit.load(arke, record)
  end

  def handle_filters(query, filters) do
    Enum.reduce(filters, query, fn %{logic: logic, negate: negate, base_filters: base_filters},
                                   new_query ->
      clause = handle_condition(logic, base_filters) |> handle_negate_condition(negate)
      from(q in new_query, where: ^clause)
    end)
  end

  def handle_condition(logic, base_filters) do
    Enum.reduce(base_filters, nil, fn %{
                                        parameter: parameter,
                                        operator: operator,
                                        value: value,
                                        negate: negate
                                      },
                                      clause ->
      column = get_column(parameter)
      value = get_value(parameter, value)

      if is_nil(value) or operator == :isnull do
        condition = get_nil_query(parameter, column) |> handle_negate_condition(negate)
        add_condition_to_clause(condition, clause, logic)
      else
        condition =
          filter_query_by_operator(parameter, column, value, operator)
          |> handle_negate_condition(negate)

        add_condition_to_clause(condition, clause, logic)
      end
    end)
  end

  defp handle_negate_condition(condition, true), do: dynamic([q], not (^condition))
  defp handle_negate_condition(condition, false), do: condition

  defp add_condition_to_clause(condition, nil, _), do: dynamic([q], ^condition)
  defp add_condition_to_clause(condition, clause, :and), do: dynamic([q], ^clause and ^condition)
  defp add_condition_to_clause(condition, clause, :or), do: dynamic([q], ^clause or ^condition)

  defp handle_orders(query, orders) do
    order_by =
      Enum.reduce(orders, [], fn %{parameter: parameter, direction: direction}, new_order_by ->
        column = get_column(parameter)
        [{direction, column} | new_order_by]
      end)

    from(q in query, order_by: ^order_by)
  end

  defp handle_offset(query, offset) when is_nil(offset), do: query
  defp handle_offset(query, offset), do: from(q in query, offset: ^offset)

  defp handle_limit(query, limit) when is_nil(limit), do: query
  defp handle_limit(query, limit), do: from(q in query, limit: ^limit)

  defp get_table_column(%{id: id} = _parameter), do: dynamic([q], fragment("?", field(q, ^id)))

  defp get_arke_column(%{id: id, data: %{multiple: true}} = _parameter),
    do:
      dynamic([q], fragment("(? -> ? ->> 'value')::jsonb", field(q, :data), ^Atom.to_string(id)))

  defp get_arke_column(%{id: id, arke_id: :string} = _parameter),
    do: dynamic([q], fragment("(? -> ? ->> 'value')::text", field(q, :data), ^Atom.to_string(id)))

  defp get_arke_column(%{id: id, arke_id: :atom} = _parameter),
    do: dynamic([q], fragment("(? -> ? ->> 'value')::text", field(q, :data), ^Atom.to_string(id)))

  defp get_arke_column(%{id: id, arke_id: :boolean} = _parameter),
    do:
      dynamic(
        [q],
        fragment("(? -> ? ->> 'value')::boolean", field(q, :data), ^Atom.to_string(id))
      )

  defp get_arke_column(%{id: id, arke_id: :datetime} = _parameter),
    do:
      dynamic(
        [q],
        fragment("(? -> ? ->> 'value')::timestamp", field(q, :data), ^Atom.to_string(id))
      )

  defp get_arke_column(%{id: id, arke_id: :date} = _parameter),
    do:
      dynamic(
        [q],
        fragment("(? -> ? ->> 'value')::date", field(q, :data), ^Atom.to_string(id))
      )

  defp get_arke_column(%{id: id, arke_id: :time} = _parameter),
    do: dynamic([q], fragment("(? -> ? ->> 'value')::time", field(q, :data), ^Atom.to_string(id)))

  defp get_arke_column(%{id: id, arke_id: :integer} = _parameter),
    do:
      dynamic(
        [q],
        fragment("(? -> ? ->> 'value')::integer", field(q, :data), ^Atom.to_string(id))
      )

  defp get_arke_column(%{id: id, arke_id: :float} = _parameter),
    do:
      dynamic([q], fragment("(? -> ? ->> 'value')::float", field(q, :data), ^Atom.to_string(id)))

  defp get_arke_column(%{id: id, arke_id: :dict} = _parameter),
    do: dynamic([q], fragment("(? -> ? ->> 'value')::JSON", field(q, :data), ^Atom.to_string(id)))

  defp get_arke_column(%{id: id, arke_id: :list} = _parameter),
    do: dynamic([q], fragment("(? -> ? ->> 'value')::JSON", field(q, :data), ^Atom.to_string(id)))

  defp get_arke_column(%{id: id, arke_id: :link} = _parameter),
    do: dynamic([q], fragment("(? -> ? ->> 'value')::text", field(q, :data), ^Atom.to_string(id)))

  defp get_arke_column(%{id: id, arke_id: :dynamic} = _parameter),
    do: dynamic([q], fragment("(? -> ? ->> 'value')::text", field(q, :data), ^Atom.to_string(id)))

  defp get_value(_parameter, value) when is_nil(value), do: value
  defp get_value(_parameter, value) when is_list(value), do: value
  defp get_value(_parameter, value) when is_map(value), do: value

  defp get_value(parameter, value) when is_atom(value) and not is_boolean(value),
    do: get_value(parameter, Atom.to_string(value))

  defp get_value(%{id: id, arke_id: :string} = _parameter, value) when is_binary(value), do: value
  defp get_value(%{id: id, arke_id: :string} = _parameter, value), do: Kernel.inspect(value)

  defp get_value(%{id: id, arke_id: :integer} = _parameter, value) when is_number(value),
    do: value

  defp get_value(%{id: id, arke_id: :integer} = _parameter, value) when is_binary(value) do
    case Integer.parse(value) do
      {value, _remainder} -> value
      _ -> raise("Parameter(#{id}) value not valid")
    end
  end

  defp get_value(%{id: id, arke_id: :integer} = parameter, value) when is_list(value),
    do: parse_number_list(parameter, value, fn v -> is_integer(v) end)

  defp get_value(%{id: id, arke_id: :float} = _parameter, value) when is_number(value), do: value

  defp get_value(%{id: id, arke_id: :float} = _parameter, value) when is_binary(value) do
    case Float.parse(value) do
      {value, _remainder} -> value
      _ -> raise("Parameter(#{id}) value not valid")
    end
  end

  defp get_value(%{id: id, arke_id: :float} = parameter, value) when is_list(value),
    do: parse_number_list(parameter, value, fn v -> is_number(v) end)

  defp get_value(%{id: id, arke_id: :boolean} = _parameter, true), do: true
  defp get_value(%{id: id, arke_id: :boolean} = _parameter, "true"), do: true
  defp get_value(%{id: id, arke_id: :boolean} = _parameter, "True"), do: true
  defp get_value(%{id: id, arke_id: :boolean} = _parameter, 1), do: true
  defp get_value(%{id: id, arke_id: :boolean} = _parameter, "1"), do: true
  defp get_value(%{id: id, arke_id: :boolean} = _parameter, false), do: false
  defp get_value(%{id: id, arke_id: :boolean} = _parameter, "false"), do: false
  defp get_value(%{id: id, arke_id: :boolean} = _parameter, "False"), do: false
  defp get_value(%{id: id, arke_id: :boolean} = _parameter, 0), do: false
  defp get_value(%{id: id, arke_id: :boolean} = _parameter, "0"), do: false

  defp get_value(%{id: id, arke_id: :boolean} = _parameter, _),
    do: raise("Parameter(#{id}) value not valid")

  defp get_value(%{id: id, arke_id: :datetime} = _parameter, value) do
    case DatetimeHandler.parse_datetime(value) do
      {:ok, parsed_datetime} -> parsed_datetime
      {:error, _msg} -> raise("Parameter(#{id}) value not valid")
    end
  end

  defp get_value(%{id: id, arke_id: :date} = _parameter, value) do
    case DatetimeHandler.parse_date(value) do
      {:ok, parsed_date} -> parsed_date
      {:error, _msg} -> raise("Parameter(#{id}) value not valid")
    end
  end

  defp get_value(%{id: id, arke_id: :time} = _parameter, value) do
    case DatetimeHandler.parse_time(value) do
      {:ok, parsed_time} -> parsed_time
      {:error, _msg} -> raise("Parameter(#{id}) value not valid")
    end
  end

  defp get_value(%{id: id, arke_id: :dict} = _parameter, value), do: value
  defp get_value(%{id: id, arke_id: :list} = _parameter, value), do: value
  defp get_value(%{id: id, arke_id: :link} = _parameter, value), do: value
  defp get_value(%{id: id, arke_id: :dynamic} = _parameter, value), do: value
  defp get_value(%{id: id}, value), do: raise("Parameter(#{id}) value not valid")

  defp parse_number_list(parameter, value, func) do
    case Enum.all?(value, &is_binary(&1)) do
      true ->
        Enum.map(value, &get_value(parameter, &1))

      false ->
        # check if all the values are numbers, otherwise throw an error
        case Enum.all?(value, &func.(&1)) do
          true -> Enum.map(value, &get_value(parameter, &1))
          false -> raise("Parameter(#{parameter.id}) value not valid")
        end
    end
  end

  defp get_nil_query(%{id: id} = _parameter, column),
    do:
      dynamic(
        [q],
        fragment("? IS NULL AND (data \\? ?)", ^column, ^Atom.to_string(id))
      )

  defp filter_query_by_operator(%{data: %{multiple: true}}, column, value, :eq),
    do: dynamic([q], fragment("jsonb_exists(?, ?)", ^column, ^value))

  defp filter_query_by_operator(parameter, column, value, :eq),
    do: dynamic([q], ^column == ^value)

  defp filter_query_by_operator(parameter, column, value, :contains),
    do: dynamic([q], like(^column, fragment("?", ^("%" <> value <> "%"))))

  defp filter_query_by_operator(parameter, column, value, :icontains),
    do: dynamic([q], ilike(^column, fragment("?", ^("%" <> value <> "%"))))

  defp filter_query_by_operator(parameter, column, value, :endswith),
    do: dynamic([q], like(^column, fragment("?", ^("%" <> value))))

  defp filter_query_by_operator(parameter, column, value, :iendswith),
    do: dynamic([q], ilike(^column, fragment("?", ^("%" <> value))))

  defp filter_query_by_operator(parameter, column, value, :startswith),
    do: dynamic([q], like(^column, fragment("?", ^(value <> "%"))))

  defp filter_query_by_operator(parameter, column, value, :istartswith),
    do: dynamic([q], ilike(^column, fragment("?", ^(value <> "%"))))

  defp filter_query_by_operator(parameter, column, value, :lte),
    do: dynamic([q], ^column <= ^value)

  defp filter_query_by_operator(parameter, column, value, :lt), do: dynamic([q], ^column < ^value)
  defp filter_query_by_operator(parameter, column, value, :gt), do: dynamic([q], ^column > ^value)

  defp filter_query_by_operator(parameter, column, value, :gte),
    do: dynamic([q], ^column >= ^value)

  defp filter_query_by_operator(parameter, column, value, :in),
    do: dynamic([q], ^column in ^value)

  defp filter_query_by_operator(parameter, column, value, _), do: dynamic([q], ^column == ^value)

  # defp filter_query_by_operator(query, key, value, "between"), do: from q in query, where: column_table(q, ^key) == ^value

  ######################################################################################################################
  # ARKE LINK ##########################################################################################################
  ######################################################################################################################

  @raw_cte_query """
  (
    WITH RECURSIVE tree(depth, parent_id, type, child_id, metadata, starting_unit) AS (
      SELECT 0, parent_id, type, child_id, metadata, ? FROM ?.arke_link WHERE ? = ANY(?)
      UNION SELECT
        depth + 1,
        ?.arke_link.parent_id,
        ?.arke_link.type,
        ?.arke_link.child_id,
        ?.arke_link.metadata,
        tree.starting_unit
      FROM
        ?.arke_link JOIN tree
        ON ?.arke_link.? = tree.?
      WHERE
       depth < ?
    )
    SELECT * FROM tree ORDER BY depth
  )
  """

  def get_nodes(project, action, unit_id, depth, direction, type) when is_list(unit_id) do
    project = get_project(project)
    {link_field, tree_field} = get_fields_by_direction(direction)
    where_field = get_where_field_by_direction(direction) |> get_where_condition_by_type(type)
    get_link_query(action, project, unit_id, link_field, tree_field, depth, where_field)
  end

  def get_nodes(project, action, unit_id, depth, direction, type),
    do: get_nodes(project, action, [unit_id], depth, direction, type)

  defp get_project(project) when is_atom(project), do: Atom.to_string(project)
  defp get_project(project), do: project
  defp get_fields_by_direction(:child), do: {"parent_id", "child_id"}
  defp get_fields_by_direction(:parent), do: {"child_id", "parent_id"}

  defp get_where_field_by_direction(:child),
    do: dynamic([a, cte], a.id == fragment("?", field(cte, ^:child_id)))

  defp get_where_field_by_direction(:parent),
    do: dynamic([a, cte], a.id == fragment("?", field(cte, ^:parent_id)))

  defp get_where_condition_by_type(condition, nil), do: condition

  defp get_where_condition_by_type(condition, type),
    do: dynamic([a, cte], ^condition and cte.type == ^type)

  defp get_where_field_by_direction(:parent),
    do: dynamic([a, cte], a.id == fragment("?", field(cte, ^:parent_id)))

  defp get_link_query(:count, project, unit_id_list, link_field, tree_field, depth, where_field) do
    from(a in "arke_unit",
      left_join:
        cte in fragment(
          @raw_cte_query,
          literal(^link_field),
          literal(^project),
          literal(^link_field),
          ^unit_id_list,
          literal(^project),
          literal(^project),
          literal(^project),
          literal(^project),
          literal(^project),
          literal(^project),
          literal(^link_field),
          literal(^tree_field),
          ^depth
        ),
      where: ^where_field,
      select: count([a.id, cte.starting_unit], :distinct)
    )
  end

  defp get_link_query(_action, project, unit_id_list, link_field, tree_field, depth, where_field) do
<<<<<<< HEAD
    q =
      from(
        r in from(a in "arke_unit",
          left_join:
            cte in fragment(
              @raw_cte_query,
              literal(^link_field),
              literal(^project),
              literal(^link_field),
              ^unit_id_list,
              literal(^project),
              literal(^project),
              literal(^project),
              literal(^project),
              literal(^project),
              literal(^project),
              literal(^link_field),
              literal(^tree_field),
              ^depth
            ),
          where: ^where_field,
          distinct: a.id,
          select: %{
            id: a.id,
            arke_id: a.arke_id,
            data: a.data,
            metadata: a.metadata,
            inserted_at: a.inserted_at,
            updated_at: a.updated_at,
            depth: cte.depth,
            link_metadata: cte.metadata,
            link_type: cte.type,
            starting_unit: cte.starting_unit
          }
        )
      )
=======
    q = from(r in from(a in "arke_unit",
      left_join:
        cte in fragment(
          @raw_cte_query,
          literal(^link_field),
          literal(^project),
          literal(^link_field),
          ^unit_id_list,
          literal(^project),
          literal(^project),
          literal(^project),
          literal(^project),
          literal(^project),
          literal(^project),
          literal(^link_field),
          literal(^tree_field),
          ^depth
        ),
      where: ^where_field,
      distinct: [a.id, cte.starting_unit],
      select: %{
        id: a.id,
        arke_id: a.arke_id,
        data: a.data,
        metadata: a.metadata,
        inserted_at: a.inserted_at,
        updated_at: a.updated_at,
        depth: cte.depth,
        link_metadata: cte.metadata,
        link_type: cte.type,
        starting_unit: cte.starting_unit
      }
    ))
    from x in subquery(q), select: x
  end
>>>>>>> ae644943

    from(x in subquery(q), select: x)
  end
end<|MERGE_RESOLUTION|>--- conflicted
+++ resolved
@@ -609,44 +609,6 @@
   end
 
   defp get_link_query(_action, project, unit_id_list, link_field, tree_field, depth, where_field) do
-<<<<<<< HEAD
-    q =
-      from(
-        r in from(a in "arke_unit",
-          left_join:
-            cte in fragment(
-              @raw_cte_query,
-              literal(^link_field),
-              literal(^project),
-              literal(^link_field),
-              ^unit_id_list,
-              literal(^project),
-              literal(^project),
-              literal(^project),
-              literal(^project),
-              literal(^project),
-              literal(^project),
-              literal(^link_field),
-              literal(^tree_field),
-              ^depth
-            ),
-          where: ^where_field,
-          distinct: a.id,
-          select: %{
-            id: a.id,
-            arke_id: a.arke_id,
-            data: a.data,
-            metadata: a.metadata,
-            inserted_at: a.inserted_at,
-            updated_at: a.updated_at,
-            depth: cte.depth,
-            link_metadata: cte.metadata,
-            link_type: cte.type,
-            starting_unit: cte.starting_unit
-          }
-        )
-      )
-=======
     q = from(r in from(a in "arke_unit",
       left_join:
         cte in fragment(
@@ -682,8 +644,4 @@
     ))
     from x in subquery(q), select: x
   end
->>>>>>> ae644943
-
-    from(x in subquery(q), select: x)
-  end
 end